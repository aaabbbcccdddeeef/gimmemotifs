--- conflicted
+++ resolved
@@ -5,17 +5,7 @@
 
 ## [Unreleased]
 
-<<<<<<< HEAD
-### Added
-
-- Added precision-recall AUC to stats and `gimme roc`.
-- `gimme motifs` now supports narrowPeak input.
-- Updated documentation with an explanation of the score that `gimme maelstrom` reports.
-
-### Changed
-=======
 ## [0.13.0] - 2018-11-19
->>>>>>> 8cec2422
 
 ### Added
 
@@ -24,6 +14,9 @@
 - Helper script to combine peaks (summit files from MACS2)
 - Helper script to create coverage table (similar to bedtools multicov)
 - Option to report z-score normalized motif scores.
+- Added precision-recall AUC to stats and `gimme roc`.
+- `gimme motifs` now supports narrowPeak input.
+- Updated documentation with an explanation of the score that `gimme maelstrom` reports.
 
 ### Changed
 
