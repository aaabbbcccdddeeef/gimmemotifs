--- conflicted
+++ resolved
@@ -5,24 +5,35 @@
 
 ## Unreleased
 
+### Added
+
+### Changed
+
+### Removed
+
+### Changed
+
+## [0.16.0] - 2021-05-28
+
 Many bugfixes, thanks to @kirbyziegler, @irzhegalova, @wangmhan, @ClarissaFeuersteinAkgoz and @fgualdr for reporting and proposing solutions!
-
-### Added
-
-* Print an informative error message if the cache is corrupted, with link on how to solve this.
+Thanks to @Maarten-vd-Sande for the speed improvements.
+
+### Added
+
+* `gimme motif2factors` command to annotate a motif database with TFs from different species
+  based on orthogroups.
+* Informative error message with link to fix when cache is corrupted (running on a cluster).
 * Print an informative error message if the input file is not in the correct format.
 
-### Removed
-
-### Changed
-
-* Faster motif scanning! (thanks @Maarten-vd-Sande!)
+### Changed
+
+* Speed improvements to motif scanning, which is now up to 2X faster!
 * Size of input regions is now automatically adjusted (#123, #128, #129)
 * Quantile normalization in `coverage_table` now uses multiple CPUs.
 
 ### Fixed
 
-<<<<<<< HEAD
+* Fixes issue where % of motif occurence would be incorrectly reported in `gimme maelstrom` output (#162).
 * Fix issues with running Trawler (#181)
 * Fix issues with running YAMDA (#180)
 * Fix issues with parsing XXmotif output (#178)
@@ -31,30 +42,6 @@
 * The correct % of regions with motif is now reported (#162)
 * Fix issue with running `gimme motifs` with the HOMER database (#135)
 * Fix issue with the `--size` parameter in `gimme motifs`, which now works as expected (#128)
-=======
-
-## [0.16.0] - 2021-05-28
-
-Thanks to @kirbyziegler for proposing many fixes and @Maarten-vd-Sande for the speed improvements.
-
-### Added
-
-* `gimme motif2factors` command to annotate a motif database with TFs from different species
-  based on orthogroups.
-* Informative error message with link to fix when cache is corrupted (running on a cluster).
-
-### Changed
-
-* Speed improvements to motif scanning, which is now up to 2X faster!
-
-### Fixed
-
-* Fixed issues where command line parameters to `gimme motifs` would be ignored (#177).
-* Fixed issues with trawler (#181).
-* Fixed issues with YAMDA (#180).
-* Fixed issues with XXmotif (#178).
-* Fixes issue where % of motif occurence would be incorrectly reported in `gimme maelstrom` output (#162).
->>>>>>> c8735e4e
 
 ## [0.15.3] - 2021-02-01
 
