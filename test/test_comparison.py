--- conflicted
+++ resolved
@@ -35,17 +35,9 @@
 def test_make_equal_length(pfm1, pfm2):
     r1, r2 = comparison.make_equal_length(pfm1, pfm2, pos=1)
 
-<<<<<<< HEAD
-        scores = match[1]
-        self.assertAlmostEqual(-0.1045, scores[0], 4)
-        self.assertEqual(0, scores[1])
-        self.assertEqual(1, scores[2])
-        self.assertAlmostEqual(3.1666e-8, scores[3])
-=======
     assert len(r1) == len(r2)
     np.testing.assert_allclose(r2[0], [0.25, 0.25, 0.25, 0.25])
     np.testing.assert_allclose(r2[-1], [0.25, 0.25, 0.25, 0.25])
->>>>>>> 301ff16a
 
     r1, r2 = comparison.make_equal_length(np.array(pfm1), np.array(pfm2), pos=1)
 
