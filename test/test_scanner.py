--- conflicted
+++ resolved
@@ -49,11 +49,7 @@
         for f in self.fa, self.bed, self.regions:
             result = scan_to_best_match(f, self.motifs, genome=genome)
 
-<<<<<<< HEAD
-            scores = [-20.05276, 9.02889, 9.02889]
-=======
             scores = [-20.05276, 9.028887, 9.028887]
->>>>>>> 301ff16a
 
             self.assertIn("AP1", result)
 
@@ -63,11 +59,7 @@
     def test3_scan_to_best_score(self):
         result = scan_to_best_match(self.fa, self.motifs, score=True)
 
-<<<<<<< HEAD
-        scores = [-20.05276, 9.02889, 9.02889]
-=======
         scores = [-20.05276, 9.028887, 9.028887]
->>>>>>> 301ff16a
 
         self.assertIn("AP1", result)
         for score, match in zip(scores, result["AP1"]):
