--- conflicted
+++ resolved
@@ -1,9 +1,5 @@
 #!/usr/bin/python
-<<<<<<< HEAD
 # Copyright (c) 2009-2016 Simon van Heeringen <simon.vanheeringen@gmail.com>
-=======
-# Copyright (c) 2009-2015 Simon van Heeringen <s.vanheeringen@science.ru.nl>
->>>>>>> 50a5ad94
 #
 # This module is free software. You can redistribute it and/or modify it under 
 # the terms of the MIT License, see the file COPYING included with this 
@@ -19,26 +15,9 @@
 
 MAX_CPUS = 16
 
-<<<<<<< HEAD
-def pwmscan(args):
-    inputfile = args.inputfile
-    nreport = args.nreport
-    cutoff = args.cutoff
-    bed = args.bed
-    scan_rc = args.scan_rc
-
-    motifs = pwmfile_to_motifs(args.pwmfile)
-    
-    # need to report always one match per sequence
-    if args.score_table:
-        cutoff = 0
-    
-    result_it = scan_it(inputfile, motifs, cutoff, nreport, scan_rc)
-=======
 def command_scan(inputfile, pwmfile, nreport=1, cutoff=0.9, bed=False, scan_rc=True, table=False):
     motifs = pwmfile_to_motifs(pwmfile)
     result = scan_it(inputfile, motifs, cutoff, nreport, scan_rc)
->>>>>>> 50a5ad94
    
     p = re.compile(r'([^\s:]+):(\d+)-(\d+)')
     fa = Fasta(inputfile)
@@ -54,8 +33,7 @@
         yield "\t{}".format("\t".join([m.id for m in motifs]))
         for seq_id in fa.ids:
             counts = [table[seq_id].get(m, 0) for m in motifs]
-<<<<<<< HEAD
-            print "{}\t{}".format(seq_id, "\t".join([str(x) for x in counts]))
+            yield "{}\t{}".format(seq_id, "\t".join([str(x) for x in counts]))
     
     if args.score_table:
         table = {}
@@ -69,14 +47,10 @@
         
         #mnames = [m.id for m in motifs]
         #print table
-        print "\t{}".format("\t".join([m.id for m in motifs]))
+        yield "\t{}".format("\t".join([m.id for m in motifs]))
         for seq_id in fa.ids:
             score = [table[seq_id].get(m, -20) for m in motifs]
-            print "{}\t{}".format(seq_id, "\t".join([str(x) for x in score]))
-
-=======
-            yield "{}\t{}".format(seq_id, "\t".join([str(x) for x in counts]))
->>>>>>> 50a5ad94
+            yield "{}\t{}".format(seq_id, "\t".join([str(x) for x in score]))
 
     else:
         strandmap = {-1:"-",1:"+"}
