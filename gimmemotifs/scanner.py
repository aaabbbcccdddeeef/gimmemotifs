import os
import re
import sys
import gc
from functools import partial
from tempfile import mkdtemp,NamedTemporaryFile
import logging
from multiprocessing import Pool
import six

# "hidden" features, in development
try:
    import MOODS.tools
    import MOODS.parsers
    import MOODS.scan
except ImportError:
    pass

from diskcache import Cache
import numpy as np
from scipy.stats import scoreatpercentile

from gimmemotifs.background import RandomGenomicFasta
from gimmemotifs.config import MotifConfig,CACHE_DIR
from gimmemotifs.fasta import Fasta
from gimmemotifs.genome_index import GenomeIndex
from gimmemotifs.c_metrics import pwmscan
from gimmemotifs.motif import read_motifs
from gimmemotifs.utils import parse_cutoff,as_fasta,file_checksum
from gimmemotifs.genome_index import rc,check_genome

try:
    import copy_reg
    import types
    def _pickle_method(m):
        if m.im_self is None:
            return getattr, (m.im_class, m.im_func.func_name)
        else:
            return getattr, (m.im_self, m.im_func.func_name)

    copy_reg.pickle(types.MethodType, _pickle_method)
except:
    pass

# only used when using cache, should not be a requirement
try:
    from dogpile.cache import make_region
    from dogpile.cache.api import NO_VALUE
    import xxhash
except ImportError:
    pass 

logger = logging.getLogger("gimme.scanner")
config = MotifConfig()

def scan_to_best_match(fname, motifs, ncpus=None, genome=None, score=False):
    """Scan a FASTA file with motifs.

    Scan a FASTA file and return a dictionary with the best match per motif.

    Parameters
    ----------
    fname : str
        Filename of a sequence file in FASTA format.

    motifs : list
        List of motif instances.

    Returns
    -------
    result : dict
        Dictionary with motif scanning results.
    """
    # Initialize scanner
    s = Scanner(ncpus=ncpus)
    s.set_motifs(motifs)
    s.set_threshold(threshold=0.0)
    if genome:
        s.set_genome(genome)
    
    if isinstance(motifs, six.string_types) and os.path.exists(motifs):
        with open(motifs) as f: 
            motifs = read_motifs(f)

    logger.debug("scanning %s...", fname)
    result = dict([(m.id, []) for m in motifs])
    if score:
        it = s.best_score(fname)
    else:
        it = s.best_match(fname)
    for scores in it:
        for motif,score in zip(motifs, scores):
            result[motif.id].append(score)

    return result

def parse_threshold_values(motif_file, cutoff):
    with open(motif_file) as f:
        motifs = read_motifs(f)
    d = parse_cutoff(motifs, cutoff)
    threshold = {}
    for m in motifs:
        c = m.pwm_min_score() + ( 
                    m.pwm_max_score() - m.pwm_min_score()
                ) * d[m.id]
        threshold[m.id] = c
    return threshold

def scan_sequence(seq, motifs, nreport, scan_rc):
    
    ret = []
    # scan for motifs
    for motif, cutoff in motifs:
        if cutoff is None:
            ret.append([])
        else:
            result = pwmscan(seq, motif.pwm, cutoff, nreport, scan_rc)
            if cutoff <= motif.pwm_min_score() and len(result) == 0:
                result = [[motif.pwm_min_score(), 0, 1]] * nreport
            ret.append(result)

    # return results
    return ret

def scan_region(region, genome_index, motifs, nreport, scan_rc):
    
    # retrieve sequence
    chrom,start,end = re.split(r'[:-]', region)
    seq = genome_index.get_sequence(chrom, int(start), int(end)).upper()
    
    return scan_sequence(seq, motifs, nreport, scan_rc)

def scan_seq_mult(seqs, motifs, nreport, scan_rc):
    ret = []
    for seq in seqs:
        result = scan_sequence(seq.upper(), motifs, nreport, scan_rc)
        ret.append(result)
    return ret

def scan_region_mult(regions, genome_index, motifs, nreport, scan_rc):
    ret = []
    for region in regions:
        result = scan_region(region, genome_index, motifs, nreport, scan_rc)
        ret.append(result)
    return ret


def scan_fa_with_motif_moods(fo, motifs, matrices, bg, thresholds, nreport, scan_rc=True):

    scanner = MOODS.scan.Scanner(7)
    scanner.set_motifs(matrices, bg, thresholds)

    ret = []
    for name, seq in fo.items():
        l = len(seq)

        scan_seq = seq.upper()
        if scan_rc:
            scan_seq = "".join((scan_seq, "N"*50, rc(scan_seq)))
        results = scanner.scan_max_hits(scan_seq, nreport)
        for motif,result in zip(motifs, results):
            matches = []
            for match in result:
                strand = 1
                pos = match.pos
                if scan_rc:
                    if pos > l:
                        pos = l - (pos - l - 50) - len(motif)
                        strand = -1
                matches.append((pos, match.score, strand))
            ret.append((motif, {name: matches}))

    return ret

def scan_fa_with_motif_moods_count(fo, motifs, matrices, bg, thresholds, nreport, scan_rc=True):
    scanner = MOODS.scan.Scanner(7)
    scanner.set_motifs(matrices, bg, thresholds)

    ret = []
    for name, seq in fo.items():
        l = len(seq)

        scan_seq = seq.upper()
        if scan_rc:
            scan_seq = "".join((scan_seq, "N"*50, rc(scan_seq)))
        results = scanner.counts_max_hits(scan_seq, nreport)
        ret.append((name, results))

    return ret

def calc_threshold_moods(m, c):
    m_min = MOODS.tools.min_score(m)
    m_max = MOODS.tools.max_score(m)

    return m_min + (m_max - m_min) * c

def scan_it_moods(infile, motifs, cutoff, bgfile, nreport=1, scan_rc=True, pvalue=None, count=False):
    tmpdir = mkdtemp()
    matrices = []
    pseudocount = 1e-3
    #sys.stderr.write("bgfile: {}\n".format(bgfile))
    bg = MOODS.tools.bg_from_sequence_dna("".join(Fasta(bgfile).seqs), 1)

    for motif in motifs:
        pfmname = os.path.join(tmpdir, "{}.pfm".format(motif.id))
        with open(pfmname, "w") as f:
            matrix = np.array(motif.pwm).transpose()
            for line in [" ".join([str(x) for x in row]) for row in matrix]:
                f.write("{}\n".format(line))

        matrices.append(MOODS.parsers.pfm_log_odds(pfmname, bg, pseudocount))

    thresholds = []
    if pvalue is not None:
        thresholds = [MOODS.tools.threshold_from_p(m, bg, float(pvalue)) for m in matrices]
        #sys.stderr.write("{}\n".format(thresholds))
    else:
        thresholds = [calc_threshold_moods(m, float(cutoff)) for m in matrices]

    scanner = MOODS.scan.Scanner(7)
    scanner.set_motifs(matrices, bg, thresholds)

    config = MotifConfig()
    ncpus =  int(config.get_default_params()['ncpus'])
    fa = Fasta(infile)
    chunk = 500
    if (len(fa) / chunk) < ncpus:
        chunk = len(fa) / (ncpus + 1)

    jobs = []
    func = scan_fa_with_motif_moods
    if count:
        func = scan_fa_with_motif_moods_count


    pool = Pool()
    for i in range(0, len(fa), chunk):
        jobs.append(pool.apply_async(
                                          func,
                                          (fa[i:i + chunk],
                                          motifs,
                                          matrices,
                                          bg,
                                          thresholds,
                                          nreport,
                                          scan_rc,
                                          )))

    for job in jobs:
        for ret in job.get():
            yield ret

class Scanner(object):
    """
    scan sequences with motifs
    """
    
    def __init__(self, ncpus=None):
        self.config = MotifConfig()
        self.threshold = None
        self.index_dir = None

        if ncpus is None:
            self.ncpus = int(MotifConfig().get_default_params()["ncpus"])
        else:
            self.ncpus = ncpus

        self.use_cache = False
        if self.config.get_default_params().get("use_cache", False):
            self._init_cache()
            
    def _init_cache(self):
        try:
            self.cache = make_region().configure(
                'dogpile.cache.pylibmc',
                expiration_time = 3600,
                arguments = {
                    'url':["127.0.0.1"],
                    'binary': True,
                    }
                #    'dogpile.cache.dbm',
                #    expiration_time = 3600,
                #    arguments = {
                #        'filename': 'cache.dbm'
                #    }
            )
            self.use_cache = True
        except Exception as e:
            sys.stderr.write("failed to initialize cache\n")
            sys.stderr.write("{}\n".format(e))

    def set_motifs(self, motifs):
        try:
            # Check if motifs is a list of Motif instances
            motifs[0].to_pwm()
            tmp = NamedTemporaryFile(mode="w", delete=False)
            for m in motifs:
                tmp.write("{}\n".format(m.to_pwm()))
            tmp.close()
            motif_file = tmp.name
        except AttributeError as e:
            motif_file = motifs

        self.motifs = motif_file
        with open(motif_file) as f:
            self.motif_ids = [m.id for m in read_motifs(f)]
        self.checksum = {}
        if self.use_cache:
            chksum = xxhash.xxh64("\n".join(sorted(self.motif_ids))).digest()
            self.checksum[self.motif_file] = chksum

    def _threshold_from_seqs(self, motifs, seqs, fpr):
        scan_motifs = [(m, m.pwm_min_score()) for m in motifs]
        
        table = []
        for x in self._scan_sequences_with_motif(scan_motifs, seqs, 1, True):
            table.append([row[0][0] for row in x])
                
        for (motif, _), scores in zip(scan_motifs, np.array(table).transpose()):
            min_score = motif.pwm_min_score()
            cutoff = 0
            if len(scores) > 0:
                opt_score = scoreatpercentile(scores, 100 - (100 * fpr))
                cutoff = (opt_score - min_score) / (motif.pwm_max_score() - min_score)
            yield motif, opt_score#cutoff


    def set_threshold(self, fpr=None, threshold=None, genome=None, 
                        length=200, filename=None):
        """Set motif scanning threshold based on background sequences.

        Parameters
        ----------
        fpr : float, optional
            Desired FPR, between 0.0 and 1.0.

        threshold : float or str, optional
            Desired motif threshold, expressed as the fraction of the 
            difference between minimum and maximum score of the PWM.
            Should either be a float between 0.0 and 1.0 or a filename
            with thresholds as created by 'gimme threshold'.

        """
        if threshold:
            if fpr:
                raise ValueError("Need either fpr or threshold.")
            if genome:
                sys.stderr.write(
                    "Parameter genome ignored when threshold is specified.\n"
                    "Did you want to use fpr?\n")
            if filename:
                sys.stderr.write(
                    "Parameter filename ignored when threshold is specified.\n"
                    "Did you want to use fpr?\n")

        if genome and filename:
            raise ValueError("Need either genome or filename.")
    
        if fpr:
            fpr = float(fpr)
            if not (0.0 < fpr < 1.0):
                raise ValueError("Parameter fpr should be between 0 and 1")
       
        if not self.motifs:
            raise ValueError("please run set_motifs() first")

        thresholds = {}
        with open(self.motifs) as f: 
            motifs = read_motifs(f)
        
        if threshold is not None:
            self.threshold = parse_threshold_values(self.motifs, threshold) 
            return
        
        if filename:
            if not os.path.exists(filename):
                raise IOError(
                        "File {} does not exist.".format(filename)
                        )
            
            bg_hash = file_checksum(filename)
            seqs = Fasta(filename).seqs
        elif genome:
            bg_hash = "{}\{}".format(genome, int(length))
        else:
            raise ValueError("Need genome or filename")

        with Cache(CACHE_DIR) as cache:
            scan_motifs = []
            for motif in motifs:
                k = "{}|{}|{:.4f}".format(motif.hash(), bg_hash, fpr)
           
                threshold = cache.get(k)
                if threshold is None:
                    scan_motifs.append(motif)
                else:
                    if np.isclose(threshold, motif.pwm_max_score()):
                        thresholds[motif.id] = None
                    else:
                        thresholds[motif.id] = threshold
                
            if len(scan_motifs) > 0:
                if genome:
                    check_genome(genome)    
                    sys.stderr.write("Determining threshold for fpr {} and length {} based on {}\n".format(fpr, int(length), genome))
                    index = os.path.join(config.get_index_dir(), genome)
                    fa = RandomGenomicFasta(index, length, 10000)
                    seqs = fa.seqs
                else: 
                    sys.stderr.write("Determining threshold for fpr {} based on {}\n".format(fpr, filename))
                for motif, threshold in self._threshold_from_seqs(scan_motifs, seqs, fpr):
                    k = "{}|{}|{:.4f}".format(motif.hash(), bg_hash, fpr)
                    cache.set(k, threshold)
                    if np.isclose(threshold, motif.pwm_max_score()):
                        thresholds[motif.id] = None
                    else:
                        thresholds[motif.id] = threshold
        
        self.threshold_str = "{}_{}_{}_{}_{}".format(fpr, threshold, genome,
                                        length, filename)
        self.threshold = thresholds

    def set_genome(self, genome):
        """
        set the genome to be used for:
            - converting regions to sequences
            - background for MOODS
        """
        if not genome:
            return
        
        if os.path.exists(genome) and os.path.isdir(genome):
            index_dir = genome
        else:
            index_dir = os.path.join(self.config.get_index_dir(), genome)
            if not os.path.exists(index_dir) or not os.path.isdir(index_dir):
                raise ValueError("index for {} does not exist".format(genome))
        self.index_dir = index_dir
    
    def count(self, seqs, nreport=100, scan_rc=True):
        """
        count the number of matches above the cutoff
        returns an iterator of lists containing integer counts
        """
        for matches in self.scan(seqs, nreport, scan_rc):
            counts = [len(m) for m in matches]
            yield counts
     
    def total_count(self, seqs, nreport=100, scan_rc=True):
        """
        count the number of matches above the cutoff
        returns an iterator of lists containing integer counts
        """
        
        count_table = [counts for counts in self.count(seqs, nreport, scan_rc)]
        return np.sum(np.array(count_table), 0)
    
    def best_score(self, seqs, scan_rc=True):
        """
        give the score of the best match of each motif in each sequence
        returns an iterator of lists containing floats
        """
<<<<<<< HEAD
        self.set_threshold(threshold=0.0)
        for matches in self.scan(seqs, 1, scan_rc):
            scores = [sorted(m, key=lambda x: x[0])[0][0] for m in matches]
=======
        for matches in self.scan(seqs, 1, scan_rc, cutoff=0):
            scores = [sorted(m, lambda x,y: 
                                    cmp(y[0], x[0])
                                    )[0][0] for m in matches if len(m) > 0]
>>>>>>> 8650f1cb
            yield scores
 
    def best_match(self, seqs, scan_rc=True):
        """
        give the best match of each motif in each sequence
        returns an iterator of nested lists containing tuples:
        (score, position, strand)
        """
        self.set_threshold(threshold=0.0)
        for matches in self.scan(seqs, 1, scan_rc):
            top = [sorted(m, key=lambda x: x[0])[0] for m in matches]
            yield top
   
    def scan(self, seqs, nreport=100, scan_rc=True):
        """
        scan a set of regions / sequences
        """

        if not self.threshold:
            sys.stderr.write(
                "Using default threshold of 0.95. "
                "This is likely not optimal!\n"
                )
            self.set_threshold(threshold=0.95)

        seqs = as_fasta(seqs, index_dir=self.index_dir)
           
        it = self._scan_sequences(seqs.seqs, 
                    nreport, scan_rc)
       
        for result in it:
            yield result


    def _scan_regions(self, regions, nreport, scan_rc):
        index_dir = self.index_dir
        motif_file = self.motifs
        motif_digest = self.checksum.get(motif_file, None)

        # determine which regions are not in the cache 
        scan_regions = regions
        if self.use_cache:
            scan_regions = []
            for region in regions:
                key = str((region, index_dir, motif_digest, nreport, scan_rc))
                ret = self.cache.get(key)
                if ret == NO_VALUE:
                    scan_regions.append(region)
        
        # scan the regions that are not in the cache
        if len(scan_regions) > 0:
            
            genome_index = GenomeIndex(index_dir)
           
            with open(self.motifs) as f:
                motifs = [(m, self.threshold[m.id]) for m in read_motifs(f)]
            scan_func = partial(scan_region_mult,
                genome_index=genome_index,
                motifs=motifs,
                nreport=nreport,
                scan_rc=scan_rc)
    
            for region, ret in self._scan_jobs(scan_func, scan_regions):
                # return values or store values in cache
                if self.use_cache:
                    # store values in cache    
                    key = str((region, index_dir, motif_digest, nreport, scan_rc, self.threshold_str))
                    self.cache.set(key, ret)
                else:
                    #return values
                    yield ret
    
        if self.use_cache: 
            # return results from cache
            for region in regions:
                key = str((region, index_dir, motif_digest, nreport, scan_rc, self.threshold_str))
                ret = self.cache.get(key)
                if ret == NO_VALUE or ret is None:
                    raise Exception("cache is not big enough to hold all " 
                                    "results, try increasing the cache size "
                                    "or disable cache")
                yield ret
    
    def _scan_sequences_with_motif(self, motifs, seqs, nreport, scan_rc):
        scan_func = partial(scan_seq_mult,
            motifs=motifs,
            nreport=nreport,
            scan_rc=scan_rc)

        for ret in self._scan_jobs(scan_func, seqs):
            yield ret[1]

    def _scan_sequences(self, seqs, nreport, scan_rc):
        
        motif_file = self.motifs
        motif_digest = self.checksum.get(motif_file, None)
        
        scan_seqs = seqs
        if self.use_cache:
            # determine which sequences are not in the cache 
            hashes = dict([(s.upper(), xxhash.xxh64(s.upper()).digest()) for s in seqs])
            scan_seqs = []
        
            for seq,seq_hash in hashes.items():
                key = str((seq_hash, motif_digest, nreport, scan_rc, self.threshold_str))
                ret = self.cache.get(key)
                if ret == NO_VALUE or ret is None:
                    scan_seqs.append(seq.upper())
        
        # scan the sequences that are not in the cache
        if len(scan_seqs) > 0:
            with open(self.motifs) as f:
                motifs = [(m, self.threshold[m.id]) for m in read_motifs(f)]
            scan_func = partial(scan_seq_mult,
                motifs=motifs,
                nreport=nreport,
                scan_rc=scan_rc)
    
            for seq, ret in self._scan_jobs(scan_func, scan_seqs):
                if self.use_cache:
                    h = hashes[seq]
                    key = str((h, motif_digest, nreport, scan_rc, self.threshold_str))
                    self.cache.set(key, ret)
                else: 
                    yield ret
      
        if self.use_cache:
            # return results from cache
            for seq in seqs:
                key = str((hashes[seq.upper()], motif_digest, nreport, scan_rc, self.threshold_str))
                ret = self.cache.get(key)
                if ret == NO_VALUE or ret is None:
                    raise Exception("cache is not big enough to hold all " 
                                    "results, try increasing the cache size "
                                    "or disable cache")
                    
                yield ret
            
    def _scan_jobs(self, scan_func, scan_seqs):
        batchsize = 5000
        if self.ncpus > 1:
            for i in range((len(scan_seqs) - 1) // batchsize + 1):
                batch = scan_seqs[i * batchsize:( i+ 1) * batchsize]
                chunksize = len(batch) // self.ncpus + 1
                pool = Pool(processes=self.ncpus)
                jobs = []
                for j in range((len(batch) - 1) // chunksize + 1):
                    job = pool.apply_async(
                            scan_func, 
                            (batch[j * chunksize:(j + 1) * chunksize],)
                            )
                    jobs.append(job)
                
                for k,job in enumerate(jobs):
                    for ret in job.get():
                        region = batch[k]
                        yield region, ret
                pool.close()
                gc.collect()
        else:
            for i in range((len(scan_seqs) - 1) // batchsize + 1):
                for j,ret in enumerate(scan_func(scan_seqs[i * batchsize:( i+ 1) * batchsize])):
                    yield scan_seqs[i], ret

<|MERGE_RESOLUTION|>--- conflicted
+++ resolved
@@ -460,16 +460,9 @@
         give the score of the best match of each motif in each sequence
         returns an iterator of lists containing floats
         """
-<<<<<<< HEAD
         self.set_threshold(threshold=0.0)
         for matches in self.scan(seqs, 1, scan_rc):
-            scores = [sorted(m, key=lambda x: x[0])[0][0] for m in matches]
-=======
-        for matches in self.scan(seqs, 1, scan_rc, cutoff=0):
-            scores = [sorted(m, lambda x,y: 
-                                    cmp(y[0], x[0])
-                                    )[0][0] for m in matches if len(m) > 0]
->>>>>>> 8650f1cb
+            scores = [sorted(m, key=lambda x: x[0])[0][0] for m in matches if len(m) > 0]
             yield scores
  
     def best_match(self, seqs, scan_rc=True):
