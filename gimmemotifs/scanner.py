--- conflicted
+++ resolved
@@ -4,6 +4,7 @@
 from functools import partial
 from tempfile import mkdtemp,NamedTemporaryFile
 import logging
+from multiprocessing import Pool
 
 # "hidden" features, in development
 try:
@@ -21,18 +22,12 @@
 from gimmemotifs.genome_index import GenomeIndex
 from gimmemotifs.c_metrics import pwmscan
 from gimmemotifs.motif import read_motifs
-<<<<<<< HEAD
-from gimmemotifs.utils import parse_cutoff,get_seqs_type
-from gimmemotifs.genome_index import rc
-from multiprocessing import Pool
-=======
 from gimmemotifs.utils import parse_cutoff,get_seqs_type,file_checksum
 from gimmemotifs.genome_index import rc,check_genome
 
 from diskcache import Cache
 from scipy.stats import scoreatpercentile
 import numpy as np
->>>>>>> e7409227
 
 # only used when using cache, should not be a requirement
 try:
@@ -42,15 +37,10 @@
 except ImportError:
     pass 
 
-<<<<<<< HEAD
 logger = logging.getLogger("gimme.scanner")
+config = MotifConfig()
 
 def scan_fasta_to_best_score(fname, motifs, ncpus=None):
-=======
-config = MotifConfig()
-
-def scan_fasta_to_best_score(fname, motifs):
->>>>>>> e7409227
     """Scan a FASTA file with motifs.
 
     Scan a FASTA file and return a dictionary with the best score per motif.
@@ -71,6 +61,7 @@
     # Initialize scanner
     s = Scanner(ncpus=ncpus)
     s.set_motifs(motifs)
+    s.set_threshold(threshold=0.0)
 
     if isinstance(motifs, str) and os.path.exists(motifs):
         motifs = read_motifs(open(motifs))
@@ -83,7 +74,6 @@
 
     return result
 
-<<<<<<< HEAD
 def scan_fasta_to_best_match(fname, motifs, ncpus=None):
     """Scan a FASTA file with motifs.
 
@@ -105,6 +95,7 @@
     # Initialize scanner
     s = Scanner(ncpus=ncpus)
     s.set_motifs(motifs)
+    s.set_threshold(threshold=0.0)
     
     if isinstance(motifs, str) and os.path.exists(motifs):
         motifs = read_motifs(open(motifs))
@@ -117,10 +108,7 @@
 
     return result
 
-def load_motifs(motif_file, cutoff=0.95):
-=======
 def parse_threshold_values(motif_file, cutoff):
->>>>>>> e7409227
     motifs = read_motifs(open(motif_file))
     d = parse_cutoff(motifs, cutoff)
     threshold = {}
@@ -386,8 +374,8 @@
         
         thresholds = {}
         motifs = read_motifs(open(self.motifs))
-
-        if threshold:
+        
+        if threshold is not None:
             self.threshold = parse_threshold_values(self.motifs, threshold) 
             return
         
@@ -419,7 +407,6 @@
                         thresholds[motif.id] = threshold
                 
             if len(scan_motifs) > 0:
-                print scan_motifs
                 if genome:
                     check_genome(genome)    
                     sys.stderr.write("Determining threshold for fdr {} and length {} based on {}\n".format(fdr, int(length), genome))
@@ -472,7 +459,7 @@
         give the score of the best match of each motif in each sequence
         returns an iterator of lists containing floats
         """
-        for matches in self.scan(seqs, 1, scan_rc, cutoff=0):
+        for matches in self.scan(seqs, 1, scan_rc):
             scores = [sorted(m, lambda x,y: 
                                     cmp(y[0], x[0])
                                     )[0][0] for m in matches]
@@ -484,7 +471,7 @@
         returns an iterator of nested lists containing tuples:
         (score, position, strand)
         """
-        for matches in self.scan(seqs, 1, scan_rc, cutoff=0):
+        for matches in self.scan(seqs, 1, scan_rc):
             top = [sorted(m, lambda x,y: 
                                     cmp(y[0], x[0])
                                     )[0] for m in matches]
@@ -572,37 +559,18 @@
                                     "results, try increasing the cache size "
                                     "or disable cache")
                 yield ret
-<<<<<<< HEAD
-    
-    def _scan_sequences(self, seqs, nreport, scan_rc, cutoff=0.95):
-=======
-   
-
+    
     def _scan_sequences_with_motif(self, motifs, seqs, nreport, scan_rc):
-        n = int(MotifConfig().get_default_params()['ncpus'])
-
         scan_func = partial(scan_seq_mult,
             motifs=motifs,
             nreport=nreport,
             scan_rc=scan_rc)
 
-        jobs = []
-        
-        chunksize = 500
-        if len(seqs) / n + 1 < chunksize:
-            chunksize = len(seqs) / n + 1
-        
-        for i in range((len(seqs) - 1) / chunksize + 1):
-            job = pool.apply_async(scan_func, (seqs[i * chunksize:(i  + 1) * chunksize],))
-            jobs.append(job)
-        
-        for job in jobs:
-            for ret in job.get():
-                yield ret 
+        for ret in self._scan_jobs(scan_func, seqs):
+            yield ret[1]
 
     def _scan_sequences(self, seqs, nreport, scan_rc):
         
->>>>>>> e7409227
         motif_file = self.motifs
         motif_digest = self.checksum.get(motif_file, None)
         
@@ -620,8 +588,7 @@
         
         # scan the sequences that are not in the cache
         if len(scan_seqs) > 0:
-<<<<<<< HEAD
-            motifs = load_motifs(motif_file, cutoff)
+            motifs = [(m, self.threshold[m.id]) for m in read_motifs(open(self.motifs))]
             scan_func = partial(scan_seq_mult,
                 motifs=motifs,
                 nreport=nreport,
@@ -634,20 +601,7 @@
                     self.cache.set(key, ret)
                 else: 
                     yield ret
-=======
-            # store values in cache
-            i = 0
-            motifs = [(m, self.threshold[m.id]) for m in read_motifs(open(self.motifs))]
-            for ret in self._scan_sequences_with_motif(motifs, seqs, nreport, scan_rc):
-               if self.use_cache:
-                   h = hashes[scan_seqs[i]]
-                   key = str((h, motif_digest, nreport, scan_rc, cutoff))
-                   self.cache.set(key, ret)
-               else: 
-                    yield ret
-               i += 1
->>>>>>> e7409227
-        
+      
         if self.use_cache:
             # return results from cache
             for seq in seqs:
