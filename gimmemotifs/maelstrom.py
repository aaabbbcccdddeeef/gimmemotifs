--- conflicted
+++ resolved
@@ -47,8 +47,6 @@
 logger = logging.getLogger("gimme.maelstrom")
 
 
-<<<<<<< HEAD
-=======
 def scan_to_table(
     input_table, genome, scoring, pwmfile=None, ncpus=None, zscore=True, gc=True
 ):
@@ -141,7 +139,6 @@
     return pd.DataFrame(scores, index=idx, columns=motif_names)
 
 
->>>>>>> c5fefba2
 def moap_with_bg(
     input_table, genome, data_dir, method, scoring, pfmfile=None, ncpus=None
 ):
