--- conflicted
+++ resolved
@@ -13,11 +13,7 @@
 logger = logging.getLogger("gimme.config")
 
 ### CONSTANTS ###
-<<<<<<< HEAD
-GM_VERSION = "0.11.0"
-=======
 GM_VERSION = "0.11.1b0"
->>>>>>> 548e1ad8
 BG_TYPES = ["random", "genomic", "gc", "promoter"]
 FA_VALID_BGS = ["random", "promoter", "gc", "user", "genomic"]
 BED_VALID_BGS = ["random", "genomic", "gc", "promoter", "user"]
